# Copyright Contributors to the Amundsen project.
# SPDX-License-Identifier: Apache-2.0
import json
import logging
from typing import (
    Any, Dict, List, Union,
)

from amundsen_common.models.api import health_check
from amundsen_common.models.search import Filter, SearchResponse
from elasticsearch import Elasticsearch
from elasticsearch.exceptions import ConnectionError as ElasticConnectionError, ElasticsearchException
from elasticsearch_dsl import (
    MultiSearch, Q, Search,
)
from elasticsearch_dsl.query import MultiMatch
from elasticsearch_dsl.response import Response
from elasticsearch_dsl.utils import AttrDict, AttrList
from common.amundsen_common.models.search import HighlightOptions
from werkzeug.exceptions import InternalServerError

from search_service.proxy.es_proxy_utils import Resource

LOGGER = logging.getLogger(__name__)

BOOL_QUERY = 'bool'
WILDCARD_QUERY = 'wildcard'
TERM_QUERY = 'term'
TERMS_QUERY = 'terms'

# using fvh as the default highlighter because it supports very large documents
DEFAULT_HIGHLIGHTER = 'fvh'


class ElasticsearchProxy():
    PRIMARY_ENTITIES = [Resource.TABLE, Resource.DASHBOARD, Resource.FEATURE, Resource.USER]

    # mapping to translate request for table resources
    TABLE_MAPPING = {
        'key': 'key',
        'badges': 'badges',
        'tag': 'tags',
        'schema': 'schema.raw',
        'table': 'name.raw',
        'column': 'column_names.raw',
        'database': 'database.raw',
        'cluster': 'cluster.raw',
        'description': 'description',
        'resource_type': 'resource_type'
    }

    # mapping to translate request for dashboard resources
    DASHBOARD_MAPPING = {
        'group_name': 'group_name.raw',
        'group_url': 'group_url',
        'url': 'url',
        'uri': 'uri',
        'name': 'name.raw',
        'product': 'product',
        'tag': 'tags',
        'description': 'description',
        'last_successful_run_timestamp': 'last_successful_run_timestamp',
        'resource_type': 'resource_type'
    }

    # mapping to translate request for feature resources
    FEATURE_MAPPING = {
        'key': 'key',
        'feature_group': 'feature_group.raw',
        'feature_name': 'feature_name.raw',
        'entity': 'entity',
        'status': 'status',
        'version': 'version',
        'availability': 'availability.raw',
        'tags': 'tags',
        'badges': 'badges',
        'description': 'description',
        'resource_type': 'resource_type'
    }

    USER_MAPPING = {
        'full_name': 'full_name',
        'first_name': 'first_name',
        'last_name': 'last_name',
        'email': 'email',
        'resource_type': 'resource_type'
    }

    RESOUCE_TO_MAPPING = {
        Resource.TABLE: TABLE_MAPPING,
        Resource.DASHBOARD: DASHBOARD_MAPPING,
        Resource.FEATURE: FEATURE_MAPPING,
        Resource.USER: USER_MAPPING,
    }

    MUST_FIELDS_TABLE = ["name^3",
                         "name.raw^3",
                         "schema^2",
                         "description",
                         "column_names",
                         "badges"]

    MUST_FIELDS_DASHBOARD = ["name.raw^75",
                             "name^7",
                             "group_name.raw^15",
                             "group_name^7",
                             "description^3",
                             "query_names^3",
                             "chart_names^2"]

    MUST_FIELDS_FEATURE = ["feature_name.raw^25",
                           "feature_name^7",
                           "feature_group.raw^15",
                           "feature_group^7",
                           "version^7",
                           "description^3",
                           "status",
                           "entity",
                           "tags",
                           "badges"]

    MUST_FIELDS_USER = ["full_name.raw^30",
                        "full_name^5",
                        "first_name.raw^5",
                        "last_name.raw^5",
                        "first_name^3",
                        "last_name^3",
                        "email^3"]

    def __init__(self, *,
                 host: str = None,
                 user: str = '',
                 password: str = '',
                 client: Elasticsearch = None,
                 page_size: int = 10) -> None:
        if client:
            self.elasticsearch = client
        else:
            http_auth = (user, password) if user else None
            self.elasticsearch = Elasticsearch(host, http_auth=http_auth)
        self.page_size = page_size

    def health(self) -> health_check.HealthCheck:
        """
        Returns the health of the Elastic search cluster
        """
        try:
            if self.elasticsearch.ping():
                health = self.elasticsearch.cluster.health()
                # ES status vaues: green, yellow, red
                status = health_check.OK if health['status'] != 'red' else health_check.FAIL
            else:
                health = {'status': 'Unable to connect'}
                status = health_check.FAIL
            checks = {f'{type(self).__name__}:connection': health}
        except ElasticConnectionError:
            status = health_check.FAIL
            checks = {f'{type(self).__name__}:connection': {'status': 'Unable to connect'}}
        return health_check.HealthCheck(status=status, checks=checks)

    def _get_must_fields(self, resource: Resource) -> List[str]:
        must_fields_mapping = {
            Resource.TABLE: self.MUST_FIELDS_TABLE,
            Resource.DASHBOARD: self.MUST_FIELDS_DASHBOARD,
            Resource.FEATURE: self.MUST_FIELDS_FEATURE,
            Resource.USER: self.MUST_FIELDS_USER
        }

        return must_fields_mapping[resource]

    def get_index_for_resource(self, resource_type: Resource) -> str:
        resource_str = resource_type.name.lower()
        return f"{resource_str}_search_index"

    def _build_must_query(self, resource: Resource, query_term: str) -> List[Q]:
        """
        Builds the query object for the inputed search term
        """
        if not query_term:
            # We don't want to create multi_match query for ""
            # because it will result in no matches even with filters
            return []

        try:
            fields: List[str] = self._get_must_fields(resource)
        except KeyError:
            # TODO if you don't specify a resource match for all generic fields in the future
            raise ValueError(f"no fields defined for resource {resource}")

        return [MultiMatch(query=query_term, fields=fields, type='cross_fields')]

    def _build_should_query(self, resource: Resource, query_term: str) -> List[Q]:
        # Can define on custom es_search_proxy class, no default implementation
        return []

    def _build_filters(self, resource: Resource, filters: List[Filter]) -> List:
        """
        Builds the query object for all of the filters given in the search request
        """
        mapping = self.RESOUCE_TO_MAPPING.get(resource)

        filter_queries: List = []

        for filter in filters:
            filter_name = mapping.get(filter.name) if mapping is not None \
                and mapping.get(filter.name) is not None else filter.name

            queries_per_term = [Q(WILDCARD_QUERY, **{filter_name: term}) for term in filter.values]

            if filter.operation == 'OR':
                filter_queries.append(Q(BOOL_QUERY, should=queries_per_term, minimum_should_match=1))

            elif filter.operation == 'AND':
                for q in queries_per_term:
                    filter_queries.append(q)

            else:
                msg = f"Invalid operation {filter.operation} for filter {filter_name} with values {filter.values}"
                raise ValueError(msg)

        return filter_queries

    def _build_elasticsearch_query(self, *,
                                   resource: Resource,
                                   query_term: str,
                                   filters: List[Filter]) -> Q:

        must_query = self._build_must_query(resource=resource,
                                            query_term=query_term)

        should_query = self._build_should_query(resource=resource,
                                                query_term=query_term)

        filters = self._build_filters(resource=resource, filters=filters)

        es_query = Q(BOOL_QUERY, must=must_query, should=should_query, filter=filters)

        return es_query

    def _format_response(self, page_index: int,
                         results_per_page: int,
                         responses: List[Response],
                         highlighting_enabled: bool,
                         resource_types: List[Resource]) -> SearchResponse:
        resource_types_str = [r.name.lower() for r in resource_types]
        no_results_for_resource = {
            "results": [],
            "total_results": 0
        }
        results_per_resource = {resource: no_results_for_resource for resource in resource_types_str}

        for r in responses:
            if r.success():
                if len(r.hits.hits) > 0:
                    resource_type = r.hits.hits[0]._source['resource_type']
                    fields = self.RESOUCE_TO_MAPPING[Resource[resource_type.upper()]]
                    results = []
                    for search_result in r.hits.hits:
                        # mapping gives all the fields in the response
                        result = {}
                        highlights_per_field = {}
                        for f in fields.keys():
                            # remove "keyword" from mapping value
                            field = fields[f].split('.')[0]
                            try:
                                result_for_field = search_result._source[field]
                                # AttrList and AttrDict are not json serializable
                                if type(result_for_field) is AttrList:
                                    result_for_field = list(result_for_field)
                                elif type(result_for_field) is AttrDict:
                                    result_for_field = result_for_field.to_dict()
                                result[f] = result_for_field

                                # add highlighting results if they exist for the given field
                                if highlighting_enabled and search_result.highlight[fields[f]]:
                                    field_highlight = search_result.highlight[fields[f]]
                                    if type(field_highlight) is AttrList:
                                        field_highlight = list(field_highlight)
                                    elif type(field_highlight) is AttrDict:
                                        field_highlight = field_highlight.to_dict()
                                    highlights_per_field[f] = field_highlight
                            except KeyError:
                                logging.debug(f'Field: {field} missing in search response.')
                                pass

                        result["search_score"] = search_result._score
                        if highlighting_enabled:
                            result["highlight"] = highlights_per_field
                        results.append(result)
                    # replace empty results with actual results
                    results_per_resource[resource_type] = {
                        "results": results,
<<<<<<< HEAD
                        "total_results": results_count,
=======
                        "total_results": r.hits.total.value
>>>>>>> 242c8db6
                    }

            else:
                raise InternalServerError(f"Request to Elasticsearch failed: {r.failures}")

        return SearchResponse(msg="Success",
                              page_index=page_index,
                              results_per_page=results_per_page,
                              results=results_per_resource,
                              status_code=200)
    
    def _search_highlight(self,
                          resource: Resource,
                          search: Search,
                          highlight_options: HighlightOptions) -> Search:
        if highlight_options.fields:
            for field in highlight_options.fields.keys():
                field_mapping = self.RESOUCE_TO_MAPPING.get(resource).get(field)
                field_name = field_mapping if field_mapping else field
                field_options = highlight_options.fields[field]
                if field_options.get('type') is None:
                    field_options['type'] = DEFAULT_HIGHLIGHTER
                search = search.highlight(field_name,
                                          **field_options)
        else:
            # default highlight behavior
            search = search.highlight('name', type=DEFAULT_HIGHLIGHTER, number_of_fragments=0)
            search = search.highlight('description', type=DEFAULT_HIGHLIGHTER, number_of_fragments=5, order='none')
            

        return search

    def execute_queries(self, multisearch: MultiSearch) -> List[Response]:
        try:
            response = multisearch.execute()
            return response
        except Exception as e:
            LOGGER.error(f'Failed to execute ES search queries. {e}')
            return []

    def search(self, *,
               query_term: str,
               page_index: int,
               results_per_page: int,
               resource_types: List[Resource],
               filters: List[Filter],
               highlight_options: Dict[Resource, HighlightOptions]) -> SearchResponse:
        if resource_types == []:
            # if resource types are not defined then search all resources
            resource_types = self.PRIMARY_ENTITIES

        multisearch = MultiSearch(using=self.elasticsearch)

        for resource in resource_types:
            # build a query for each resource to search
            query_for_resource = self._build_elasticsearch_query(resource=resource,
                                                                query_term=query_term,
                                                                filters=filters)
            # make the query part of a search object
            search = Search(index=self.get_index_for_resource(resource_type=resource)).query(query_for_resource)

            # highlighting
            highlighting_enabled = highlight_options != {} and highlight_options.get(resource) and \
                highlight_options.get(resource).enable_highlight and \
                    highlight_options.get(resource).enable_highlight == True
            if highlighting_enabled:
                search = self._search_highlight(resource=resource,
                                                search=search,
                                                highlight_options=highlight_options.get(resource))

            # pagination
            start_from = page_index * results_per_page
            end = results_per_page * (page_index + 1)
            search = search[start_from:end]
            # add search object to multisearch
            multisearch = multisearch.add(search)

        responses = self.execute_queries(multisearch=multisearch)

        formatted_response = self._format_response(page_index=page_index,
                                                   results_per_page=results_per_page,
                                                   responses=responses,
                                                   highlighting_enabled=highlighting_enabled,
                                                   resource_types=resource_types)

        return formatted_response

    def get_document_json_by_key(self,
                                 resource_key: str,
                                 resource_type: Resource) -> Any:
        key_query = {
            resource_type: Q(TERM_QUERY, key=resource_key),
        }
        response: Response = self.execute_queries(queries=key_query,
                                                  page_index=0,
                                                  results_per_page=1)
        if len(response) < 1:
            msg = f'No response from ES for key query {key_query[resource_type]}'
            LOGGER.error(msg)
            raise ElasticsearchException(msg)

        response = response[0]
        if response.success():
            results_count = response.hits.total.value
            if results_count == 1:
                es_result = response.hits.hits[0]
                return es_result

            if results_count > 1:
                msg = f'Key {key_query[resource_type]} is not unique to a single ES resource'
                LOGGER.error(msg)
                raise ValueError(msg)

            else:
                # no doc exists with given key in ES
                msg = f"Requested key {resource_key} query returned no results in ES"
                LOGGER.error(msg)
                raise ValueError(msg)
        else:
            msg = f'Request to Elasticsearch failed: {response.failures}'
            LOGGER.error(msg)
            raise InternalServerError(msg)

    def update_document_by_id(self, *,
                              resource_type: Resource,
                              field: str,
                              new_value: Union[List, str, None],
                              document_id: str) -> None:

        partial_document = {
            "doc": {
                field: new_value
            }
        }
        self.elasticsearch.update(index=self.get_index_for_resource(resource_type=resource_type),
                                  id=document_id,
                                  body=partial_document)

    def update_document_by_key(self, *,
                               resource_key: str,
                               resource_type: Resource,
                               field: str,
                               value: str = None,
                               operation: str = 'add') -> str:

        mapped_field = self.RESOUCE_TO_MAPPING[resource_type].get(field)
        if not mapped_field:
            mapped_field = field

        try:
            es_hit = self.get_document_json_by_key(resource_key=resource_key,
                                                   resource_type=resource_type)
            document_id = es_hit._id
            current_value = getattr(es_hit._source, mapped_field)

        except Exception as e:
            msg = f'Failed to get ES document id and current value for key {resource_key}. {e}'
            LOGGER.error(msg)
            return msg

        new_value = current_value

        if operation == 'overwrite':
            if type(current_value) is AttrList:
                new_value = [value]
            else:
                new_value = value
        else:
            # operation is add
            if type(current_value) is AttrList:
                curr_list = list(current_value)
                curr_list.append(value)
                new_value = curr_list
            else:
                new_value = [current_value, value]

        try:
            self.update_document_by_id(resource_type=resource_type,
                                       field=mapped_field,
                                       new_value=new_value,
                                       document_id=document_id)
        except Exception as e:
            msg = f'Failed to update field {field} with value {new_value} for {resource_key}. {e}'
            LOGGER.error(msg)
            return msg

        return f'ES document field {field} for {resource_key} with value {value} was updated successfully'

    def delete_document_by_key(self, *,
                               resource_key: str,
                               resource_type: Resource,
                               field: str,
                               value: str = None) -> str:
        mapped_field = self.RESOUCE_TO_MAPPING[resource_type].get(field)
        if not mapped_field:
            mapped_field = field

        try:
            es_hit = self.get_document_json_by_key(resource_key=resource_key,
                                                   resource_type=resource_type)
            document_id = es_hit._id
            current_value = getattr(es_hit._source, mapped_field)

        except Exception as e:
            msg = f'Failed to get ES document id and current value for key {resource_key}. {e}'
            LOGGER.error(msg)
            return msg

        new_value = current_value

        if type(current_value) is AttrList:
            if value:
                curr_list = list(current_value)
                curr_list.remove(value)
                new_value = curr_list
            else:
                new_value = []
        else:
            # no value given when deleting implies
            # delete is happening on a single value field
            new_value = ""
        try:
            self.update_document_by_id(resource_type=resource_type,
                                       field=mapped_field,
                                       new_value=new_value,
                                       document_id=document_id)
        except Exception as e:
            msg = f'Failed to delete field {field} with value {new_value} for {resource_key}. {e}'
            LOGGER.error(msg)
            return msg

        return f'ES document field {field} for {resource_key} with value {value} was deleted successfully'<|MERGE_RESOLUTION|>--- conflicted
+++ resolved
@@ -290,11 +290,7 @@
                     # replace empty results with actual results
                     results_per_resource[resource_type] = {
                         "results": results,
-<<<<<<< HEAD
-                        "total_results": results_count,
-=======
                         "total_results": r.hits.total.value
->>>>>>> 242c8db6
                     }
 
             else:
